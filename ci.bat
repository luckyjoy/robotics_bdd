--- conflicted
+++ resolved
@@ -1,13 +1,8 @@
 @echo off
 
-<<<<<<< HEAD
 echo %RANDOM% > dummy.txt
 echo Add dummy file dummy.txt
-=======
 
-rem echo %RANDOM% > test.txt
-REM Add dummy file
->>>>>>> 33515389
 git add .
 
 REM Commit with message
@@ -20,11 +15,8 @@
 REM Ensure branch is main
 git branch -M main
 
-<<<<<<< HEAD
 git remote add origin https://github.com/luckyjoy/robotics_bdd.git >nul 2>&1
-=======
-git remote add origin https://github.com/luckyjoy/robotics_tdd.git >nul 2>&1
->>>>>>> 33515389
+
 
 REM Push to origin main
 echo push -u origin main
@@ -33,15 +25,12 @@
 rem curl -u "luckyjoy:11ce1755fa745c0bf522d169a9cac2ca11" -k -X POST "https://localhost:8443/job/robotics/build"
 sleep 10
 
-<<<<<<< HEAD
 start "" "https://github.com/luckyjoy/robotics_bdd/actions"
-          https://github.com/luckyjoy/robotics_bdd
-=======
-start "" "https://github.com/luckyjoy/robotics_tdd/actions"
-          https://github.com/luckyjoy/robotics_tdd
->>>>>>> 33515389
+
+
 echo.
 
+echo   A new build has been triggred at secured Github server: https://github.com/luckyjoy/robotics_bdd
 echo A new build has been triggred at secured Jenkins server: https://localhost:8443/view/all/builds
 echo.
 
